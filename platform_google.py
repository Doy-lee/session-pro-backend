import json
import logging
import os
import sqlite3
import sys

from google.cloud import pubsub_v1
import google.cloud.pubsub_v1.subscriber.message

import backend
import base
from backend import OpenDBAtPath, PaymentProviderTransaction, AddRevocationItem, ProPlanType, UserErrorTransaction
from base import JSONObject, handle_not_implemented, json_dict_require_str, json_dict_require_str_coerce_to_int, os_get_boolean_env, \
    safe_dump_dict_keys_or_data, json_dict_optional_obj, json_dict_require_int_coerce_to_enum, dump_enum_details, obfuscate 

import env

import platform_google_api
from platform_google_api import SubscriptionPlanEventTransaction, VoidedPurchaseTxFields 
from platform_google_types import SubscriptionNotificationType, SubscriptionsV2SubscriptionAcknowledgementStateType, RefundType, ProductType, SubscriptionV2Data, SubscriptionsV2SubscriptionStateType


def get_pro_plan_type_from_google_base_plan_id(base_plan_id: str, err: base.ErrorSink) -> ProPlanType:
    assert base_plan_id.startswith("session-pro")
    match base_plan_id:
        case "session-pro-1-month":
            return ProPlanType.OneMonth
        case "session-pro-3-months":
            return ProPlanType.ThreeMonth
        case "session-pro-12-months":
            return ProPlanType.TwelveMonth
        case _:
            assert False, f'Invalid google base_plan_id: {base_plan_id}'
            err.msg_list.append(f'Invalid google base_plan_id, unable to determine plan variant: {base_plan_id}')
            return ProPlanType.Nil


def add_user_unredeemed_payment(tx_payment: PaymentProviderTransaction, tx_event: SubscriptionPlanEventTransaction, sql_conn: sqlite3.Connection, err: base.ErrorSink):
    plan = get_pro_plan_type_from_google_base_plan_id(tx_event.base_plan_id, err)
    if err.has():
        return
    assert plan is not None and len(tx_payment.google_order_id) > 0 and len(tx_payment.google_payment_token) > 0
    backend.add_unredeemed_payment(
        sql_conn=sql_conn,
        payment_tx=tx_payment,
        plan=plan,
<<<<<<< HEAD
        expiry_unix_ts_ms=tx_event.expiry_time.unix_milliseconds,
        unredeemed_unix_ts_ms=tx_event.event_ts_ms,
        platform_refund_expiry_ts_ms=tx_event.event_ts_ms + base.MILLISECONDS_IN_DAY * 2,
=======
        expiry_unix_ts_ms=tx_fields.expiry_time.unix_milliseconds,
        unredeemed_unix_ts_ms=tx_fields.event_ts_ms,
        platform_refund_expiry_unix_ts_ms=tx_fields.event_ts_ms + base.MILLISECONDS_IN_DAY * 2,
>>>>>>> b0e8cc9a
        err=err,
    )

def _update_payment_renewal_info(tx_payment: PaymentProviderTransaction, auto_renewing: bool | None, grace_period_duration_ms: int | None, sql_conn: sqlite3.Connection, err: base.ErrorSink)-> bool:
    assert len(tx_payment.google_payment_token) > 0 and len(tx_payment.google_order_id) > 0 and not err.has()
    return backend.update_payment_renewal_info(
        sql_conn=sql_conn,
        payment_tx=tx_payment,
        grace_period_duration_ms=grace_period_duration_ms,
        auto_renewing=auto_renewing,
        err=err,
    )


def toggle_payment_auto_renew(tx_payment: PaymentProviderTransaction, auto_renewing: bool, sql_conn: sqlite3.Connection, err: base.ErrorSink):
    success = _update_payment_renewal_info(tx_payment, auto_renewing, None, sql_conn, err)
    if not success:
        err.msg_list.append(f'Failed to update auto_renew flag for purchase_token: {obfuscate(tx_payment.google_payment_token)} and order_id: {obfuscate(tx_payment.google_order_id)}')

def set_purchase_grace_period_duration(tx_payment: PaymentProviderTransaction, grace_period_duration_ms: int, sql_conn: sqlite3.Connection, err: base.ErrorSink):
    success = _update_payment_renewal_info(tx_payment, None, grace_period_duration_ms, sql_conn, err)
    if not success:
        err.msg_list.append(f'Failed to update grace period duration for purchase_token: {obfuscate(tx_payment.google_payment_token)} and order_id: {obfuscate(tx_payment.google_order_id)}')


<<<<<<< HEAD
def add_user_revocation(order_id: str, event_ts_ms: int, sql_conn: sqlite3.Connection):
=======
def add_user_revocation(order_id: str, revoke_unix_ts_ms: int, sql_conn: sqlite3.Connection):
>>>>>>> b0e8cc9a
    """Revoke a pro proof for an order id in the database."""
    assert len(order_id) > 0
    revocation = AddRevocationItem(
        payment_provider=base.PaymentProvider.GooglePlayStore,
        tx_id=order_id,
<<<<<<< HEAD
        revoke_event_ts_ms=event_ts_ms,
=======
        revoke_unix_ts_ms=revoke_unix_ts_ms,
>>>>>>> b0e8cc9a
    )

    backend.add_revocation(sql_conn=sql_conn, revocation=revocation)


def add_user_canceled_reason(details: SubscriptionV2Data, sql_conn: sqlite3.Connection, err: base.ErrorSink):
    handle_not_implemented('add_user_canceled_reason', err)


def validate_no_existing_purchase_token_error(purchase_token:str, sql_conn: sqlite3.Connection, err: base.ErrorSink):
    result = backend.get_user_error(sql_conn=sql_conn, provider_id=purchase_token)
    if result.provider_id == purchase_token:
        err.msg_list.append(f"Received RTDN notificaiton for already errored purchase token: {obfuscate(purchase_token)}")


def handle_notification_error_with_purchase_token(error_tx: UserErrorTransaction, sql_conn: sqlite3.Connection, err: base.ErrorSink):
    error_tx.provider = base.PaymentProvider.GooglePlayStore
    backend.add_user_error(sql_conn=sql_conn, error_tx=error_tx, err=err)


def handle_subscription_notification(tx_payment: PaymentProviderTransaction, tx_event: SubscriptionPlanEventTransaction, sql_conn: sqlite3.Connection, err: base.ErrorSink):
    match tx_event.notification:
        case SubscriptionNotificationType.SUBSCRIPTION_RECOVERED | SubscriptionNotificationType.SUBSCRIPTION_RENEWED:
            # TODO: this needs to be tested, this state happens when you have a successful payment while in grace or account hold, re-activating subscription. It's unclear if a renewed event also happens.
            if tx_event.subscription_state == SubscriptionsV2SubscriptionStateType.SUBSCRIPTION_STATE_ACTIVE:
                add_user_unredeemed_payment(tx_payment=tx_payment, tx_event=tx_event, sql_conn=sql_conn, err=err)
                # TODO: we might need to reset the grace period here, will need to see how the grace recovery works with order ids. 

        case SubscriptionNotificationType.SUBSCRIPTION_CANCELED:
            """Google mentions a case where if a user is on account hold and the canceled event happens they should have entitlement revoked, but entitlement is already expired so this does not need to be handled."""
            if tx_event.subscription_state == SubscriptionsV2SubscriptionStateType.SUBSCRIPTION_STATE_CANCELED:
                toggle_payment_auto_renew(tx_payment=tx_payment, auto_renewing=False, sql_conn=sql_conn, err=err)

        case SubscriptionNotificationType.SUBSCRIPTION_PURCHASED:
            """
            These are the steps documented by Google:
            When a user purchases a subscription, a SubscriptionNotification message with type SUBSCRIPTION_PURCHASED is sent to your RTDN client. Whether you receive this notification or you register a new purchase in-app through PurchasesUpdatedListener or manually fetching purchases in your app's onResume() method, you should process the new purchase in your secure backend. To do this, follow these steps:
            1. Query the purchases.subscriptionsv2.get endpoint to get a subscription resource that contains the latest subscription state.
            2. Make sure that the value of the subscriptionState field is SUBSCRIPTION_STATE_ACTIVE.
            3. Verify the purchase.
            4. Give the user access to the content. The user account associated with the purchase can be identified with the ExternalAccountIdentifiers object from the subscription resource if identifiers were set at purchase time using setObfuscatedAccountId and setObfuscatedProfileId.
            """
<<<<<<< HEAD
            if tx_event.subscription_state == SubscriptionsV2SubscriptionStateType.SUBSCRIPTION_STATE_ACTIVE:
                if tx_event.purchase_acknowledged == SubscriptionsV2SubscriptionAcknowledgementStateType.ACKNOWLEDGEMENT_STATE_ACKNOWLEDGED:
                    err.msg_list.append(f'Latest subscription state is already acknowledged')
                else:
                    if tx_event.linked_purchase_token is not None:
                        # TODO: this kinda can fail, and if it does we need to log the error. The revoke + grant should also happen in a single sqlite3 transaction
                        add_user_revocation(order_id=tx_payment.google_order_id, event_ts_ms=tx_event.event_ts_ms, sql_conn=sql_conn)
                        # err.msg_list.append(f'Failed to revoke linked purchase token {obfuscate(details.linked_purchase_token)} associated with new purchase token {obfuscate(purchase_token)}')

                    add_user_unredeemed_payment(tx_payment=tx_payment, tx_event=tx_event, sql_conn=sql_conn, err=err)
                    if not err.has():
                       platform_google_api.subscription_v1_acknowledge(purchase_token=tx_payment.google_payment_token, err=err) 
=======
            if tx.subscription_state == SubscriptionsV2SubscriptionStateType.SUBSCRIPTION_STATE_ACTIVE:
                if tx.linked_purchase_token is not None:
                    # TODO: this kinda can fail, and if it does we need to log the error. The revoke + grant should also happen in a single sqlite3 transaction
                    add_user_revocation(tx.order_id, tx.event_ts_ms, sql_conn)
                    # err.msg_list.append(f'Failed to revoke linked purchase token {obfuscate(details.linked_purchase_token)} associated with new purchase token {obfuscate(purchase_token)}')

                add_user_unredeemed_payment(tx, sql_conn, err)
>>>>>>> b0e8cc9a

        case SubscriptionNotificationType.SUBSCRIPTION_ON_HOLD:
            if tx_event.subscription_state == SubscriptionsV2SubscriptionStateType.SUBSCRIPTION_STATE_ON_HOLD:
                """
                The revocation function only actually revokes proofs that are not going to self-expire at the end of the UTC day, so
                for the vast majority of users this function wont make any changes to user entitlement. An example of when a proof will
                actually be revoked is:
                1. User subscribes for a 1-month plan, this gives them a proof that expires in 1 month.
                2. 1 day later the user upgrades to a 3-month plan, this gives them a proof that expires in 4 months (minus 1 day).
                3. 29 days later (at the end of the 1-month plan), the user's payment method fails trying to pay for the 3-month plan,
                entering them into a grace period.
                4. At the end of the grace period, if the user's payment method is still failing, they go into account hold (ON_HOLD).

                Now that the subscription is on hold, the user is no longer entitled to their subscription benefits, but their pro
                proof is still valid for another approximately 3 months. In this case the proof will be revoked by the backend.
                """
                add_user_revocation(order_id=tx_payment.google_order_id, event_ts_ms=tx_event.event_ts_ms, sql_conn=sql_conn)

        case SubscriptionNotificationType.SUBSCRIPTION_IN_GRACE_PERIOD:
            if tx_event.subscription_state == SubscriptionsV2SubscriptionStateType.SUBSCRIPTION_STATE_IN_GRACE_PERIOD:
                plan_details = platform_google_api.fetch_subscription_details_for_base_plan_id(base_plan_id=tx_event.base_plan_id, err=err)
            
                if not err.has():
                    assert plan_details is not None
                    set_purchase_grace_period_duration(tx_payment=tx_payment,
                                                       grace_period_duration_ms=plan_details.grace_period.milliseconds,
                                                       sql_conn=sql_conn,
                                                       err=err)

        case SubscriptionNotificationType.SUBSCRIPTION_RESTARTED:
            # Only happens when going from CANCELLED to ACTIVE, this is called resubscribing, or re-enabling auto-renew
            if tx_event.subscription_state == SubscriptionsV2SubscriptionStateType.SUBSCRIPTION_STATE_ACTIVE:
                toggle_payment_auto_renew(tx_payment=tx_payment, auto_renewing=True, sql_conn=sql_conn, err=err)

        case SubscriptionNotificationType.SUBSCRIPTION_PRICE_CHANGE_CONFIRMED:
            # No entitlement change required
            pass

        case SubscriptionNotificationType.SUBSCRIPTION_DEFERRED:
            err.msg_list.append(f'Subscription notificationType {dump_enum_details(tx_event.notification)} is unsupported!')

        case SubscriptionNotificationType.SUBSCRIPTION_PAUSED:
            err.msg_list.append(f'Subscription notificationType {dump_enum_details(tx_event.notification)} is unsupported!')

        case SubscriptionNotificationType.SUBSCRIPTION_PAUSE_SCHEDULE_CHANGED:
            err.msg_list.append(f'Subscription notificationType {dump_enum_details(tx_event.notification)} is unsupported!')

        case SubscriptionNotificationType.SUBSCRIPTION_REVOKED:
<<<<<<< HEAD
            if tx_event.subscription_state == SubscriptionsV2SubscriptionStateType.SUBSCRIPTION_STATE_EXPIRED:

                add_user_revocation(order_id=tx_payment.google_order_id, event_ts_ms=tx_event.event_ts_ms, sql_conn=sql_conn)
                toggle_payment_auto_renew(tx_payment=tx_payment, auto_renewing=False, sql_conn=sql_conn, err=err)
=======
            if tx.subscription_state == SubscriptionsV2SubscriptionStateType.SUBSCRIPTION_STATE_EXPIRED:
                add_user_revocation(tx.order_id, tx.event_ts_ms, sql_conn)
>>>>>>> b0e8cc9a

        case SubscriptionNotificationType.SUBSCRIPTION_EXPIRED:
            """The revocation function only actually revokes proofs that are not going to self-expire at the end of the UTC day, so
            for the vast majority of users this function wont make any changes to user entitlement."""
            if tx_event.subscription_state == SubscriptionsV2SubscriptionStateType.SUBSCRIPTION_STATE_ON_HOLD:
                add_user_revocation(order_id=tx_payment.google_order_id, event_ts_ms=tx_event.event_ts_ms, sql_conn=sql_conn)

        case SubscriptionNotificationType.SUBSCRIPTION_PRICE_CHANGE_UPDATED:
            # No entitlement change required
            pass

        case SubscriptionNotificationType.SUBSCRIPTION_PENDING_PURCHASE_CANCELED:
            # No entitlement change required
            pass

        case SubscriptionNotificationType.SUBSCRIPTION_PRICE_STEP_UP_CONSENT_UPDATED:
            # No entitlement change required
            pass

        case _:
            err.msg_list.append(f'subscription notificationType is invalid: {dump_enum_details(tx_event.notification)}')

    if err.has():
        # Purchase token logging is included in the wrapper function
        err.msg_list.append(f'Failed to handle {dump_enum_details(tx_event.notification)} for order_id {obfuscate(tx_payment.google_order_id) if len(tx_payment.google_order_id) > 0 else "N/A"}')
        return

def handle_voided_notification(tx: VoidedPurchaseTxFields, err: base.ErrorSink):
    match tx.product_type:
        case ProductType.PRODUCT_TYPE_SUBSCRIPTION:
            match tx.refund_type:
                case RefundType.REFUND_TYPE_FULL_REFUND:
                    # TODO: investigate if we need to implement anything here
                    pass
                case RefundType.REFUND_TYPE_QUANTITY_BASED_PARTIAL_REFUND:
                    err.msg_list.append(f'voided purchase refundType {dump_enum_details(tx.refund_type)} is unsupported!')
                case _:
                    err.msg_list.append(f'voided purchase refundType is not valid: {dump_enum_details(tx.refund_type)}')
        case ProductType.PRODUCT_TYPE_ONE_TIME:
            err.msg_list.append(f'voided purchase productType {dump_enum_details(tx.product_type)} is unsupported!')
        case _:
            err.msg_list.append(f'voided purchase productType is not valid: {dump_enum_details(tx.product_type)}')

    if err.has():
        err.msg_list.append(f'Failed to handle {dump_enum_details(tx.refund_type) if tx.refund_type is not None else "N/A"} order_id {obfuscate(tx.order_id) if len(tx.order_id) > 0 else "N/A"}')


def handle_notification(body: JSONObject, user_error_tx: UserErrorTransaction, sql_conn: sqlite3.Connection, err: base.ErrorSink):
    body_version = json_dict_require_str(body, "version", err)
    assert body_version == "1.0" # TODO: Do we want any non debug mode behaviour around mismatched version?

    package_name = json_dict_require_str(body, "packageName", err)
    event_time_millis = json_dict_require_str_coerce_to_int(body, "eventTimeMillis", err)

    if package_name != platform_config.google_package_name:
        err.msg_list.append(f'{package_name} does not match google_package_name ({platform_config.google_package_name}) from the platform_config!')

    subscription = json_dict_optional_obj(body, "subscriptionNotification", err)
    one_time_product = json_dict_optional_obj(body, "oneTimeProductNotification", err)
    voided_purchase = json_dict_optional_obj(body, "voidedPurchaseNotification", err)
    test_obj = json_dict_optional_obj(body, "testNotification", err)

    is_subscription_notification = subscription is not None
    is_one_time_product_notification = one_time_product is not None
    is_voided_notification = voided_purchase is not None
    is_test_notification = test_obj is not None

    unique_notif_keys = is_subscription_notification + is_one_time_product_notification + is_voided_notification + is_test_notification

    if unique_notif_keys == 0:
        err.msg_list.append(f'No subscription notification for {package_name} {safe_dump_dict_keys_or_data(body)}')
    elif unique_notif_keys > 1:
        err.msg_list.append(f'Multiple subscription notification for {package_name} {safe_dump_dict_keys_or_data(body)}')

    if err.has():
        return

    if is_subscription_notification:
        purchase_token = json_dict_require_str(subscription, "purchaseToken", err)
        validate_no_existing_purchase_token_error(purchase_token, sql_conn, err)
        if err.has():
            return

        user_error_tx.google_payment_token = purchase_token
        version = json_dict_require_str(subscription, "version",  err)
        assert version == "1.0" # TODO: Do we want any non debug mode behaviour around mismatched version?

        subscription_notification_type = json_dict_require_int_coerce_to_enum(subscription, "notificationType", SubscriptionNotificationType, err)
        details = platform_google_api.fetch_subscription_v2_details(package_name, purchase_token, err)

        if err.has():
            err.msg_list.append(f'Parsing subscriptionv2 response for purchase token {obfuscate(purchase_token)} failed')
            return

        assert details is not None and isinstance(subscription_notification_type, SubscriptionNotificationType)
        tx_payment = platform_google_api.parse_subscription_purchase_tx(purchase_token=purchase_token, details=details, err=err)
        tx_event = platform_google_api.parse_subscription_plan_event_tx(details, event_time_millis, subscription_notification_type, err)
        handle_subscription_notification(tx_payment=tx_payment, tx_event=tx_event, sql_conn=sql_conn, err=err)

    elif is_voided_notification:
        purchase_token = json_dict_require_str(voided_purchase, "purchaseToken", err)
        validate_no_existing_purchase_token_error(purchase_token, sql_conn, err)
        if err.has():
            return

        user_error_tx.google_payment_token = purchase_token

        order_id = json_dict_require_str(voided_purchase, "orderId", err)
        product_type = json_dict_require_int_coerce_to_enum(voided_purchase, "productType", ProductType, err)
        refund_type = json_dict_require_int_coerce_to_enum(voided_purchase, "refundType", RefundType, err)

        assert refund_type is not None and product_type is not None and len(purchase_token) > 0 and len(order_id) > 0 and \
        isinstance(product_type, ProductType) and isinstance(refund_type, RefundType)
        tx = VoidedPurchaseTxFields(
            purchase_token=purchase_token,
            order_id=order_id,
            event_ts_ms=event_time_millis,
            product_type=product_type,
            refund_type=refund_type,
        )
        handle_voided_notification(tx, err)

    elif is_one_time_product_notification:
        err.msg_list.append(f'one time product is not supported!')

    elif is_test_notification:
        print(f'test payload was: {safe_dump_dict_keys_or_data(body)}')


# NOTE: Enforce the presence of platform_config.py and the variables required for Google integration
try:
    import platform_config
    import_error = False
    if not hasattr(platform_config, 'google_package_name') or not isinstance(platform_config.google_package_name, str):  # pyright: ignore[reportUnnecessaryIsInstance]
        print("ERROR: Missing 'google_package_name' string in platform_config.py")
        import_error = True

    if import_error:
        raise ImportError

except ImportError:
    print('''ERROR: 'platform_config.py' is not present or missing fields. Create and fill it e.g.:
      ```python
      import pathlib
      google_package_name: str      = '<google_package_name>'
      ```
    ''')
    sys.exit(1)

def callback(message: google.cloud.pubsub_v1.subscriber.message.Message):
    err = base.ErrorSink()

    body = json.loads(message.data)
    if isinstance(body, dict):
        error_tx = UserErrorTransaction()
        with OpenDBAtPath(env.SESH_PRO_BACKEND_DB_PATH) as db:
            handle_notification(body, error_tx, db.sql_conn, err)
            if err.has() and error_tx.google_payment_token != "":
                # TODO: this logic should probably be inside of handle_notification
                err.msg_list.append(f'Failed to process event for purchase token: {obfuscate(error_tx.google_payment_token)}')
                # We need to use an error sink for any internal errors, but we expect the main sink to have errors
                # so we need a temporary sink for the handler function
                err_internal = base.ErrorSink()
                handle_notification_error_with_purchase_token(error_tx, db.sql_conn, err_internal)
                if err_internal.has():
                    err.msg_list.extend(err_internal.msg_list)
    else:
        err.msg_list.append("Message data is not a valid JSON object!")

    if err.has():
        err_msg = '\n'.join(err.msg_list)
        logging.error(f'ERROR: {err_msg}\nPayload was: {safe_dump_dict_keys_or_data(body)}\n')
    else:
        print(f'ACK')
        message.ack()

def entry_point():
    # TODO: these env parsers are needed here if used as an entry point, they need to be removed if/when this changes
    env.GOOGLE_APPLICATION_CREDENTIALS = os.getenv('GOOGLE_APPLICATION_CREDENTIALS')

    if not env.GOOGLE_APPLICATION_CREDENTIALS:
        raise ValueError("GOOGLE_APPLICATION_CREDENTIALS environment variable not set")

    if not os.path.exists(env.GOOGLE_APPLICATION_CREDENTIALS):
        raise FileNotFoundError(f"Service account file not found: {env.GOOGLE_APPLICATION_CREDENTIALS}")

    env.SESH_PRO_BACKEND_DB_PATH  = os.getenv('SESH_PRO_BACKEND_DB_PATH', './backend.db')

    env.SESH_PRO_BACKEND_UNSAFE_LOGGING = os_get_boolean_env('SESH_PRO_BACKEND_UNSAFE_LOGGING', False)

    with OpenDBAtPath(env.SESH_PRO_BACKEND_DB_PATH) as db:
        backend.delete_user_errors(db.sql_conn, base.PaymentProvider.GooglePlayStore)

    with pubsub_v1.SubscriberClient() as sub_client:
        sub_path = sub_client.subscription_path(project='loki-5a81e', subscription='session-pro-sub')
        future = sub_client.subscribe(subscription=sub_path, callback=callback)
        future.result()

#entry_point()<|MERGE_RESOLUTION|>--- conflicted
+++ resolved
@@ -44,15 +44,9 @@
         sql_conn=sql_conn,
         payment_tx=tx_payment,
         plan=plan,
-<<<<<<< HEAD
-        expiry_unix_ts_ms=tx_event.expiry_time.unix_milliseconds,
-        unredeemed_unix_ts_ms=tx_event.event_ts_ms,
-        platform_refund_expiry_ts_ms=tx_event.event_ts_ms + base.MILLISECONDS_IN_DAY * 2,
-=======
         expiry_unix_ts_ms=tx_fields.expiry_time.unix_milliseconds,
         unredeemed_unix_ts_ms=tx_fields.event_ts_ms,
         platform_refund_expiry_unix_ts_ms=tx_fields.event_ts_ms + base.MILLISECONDS_IN_DAY * 2,
->>>>>>> b0e8cc9a
         err=err,
     )
 
@@ -78,21 +72,13 @@
         err.msg_list.append(f'Failed to update grace period duration for purchase_token: {obfuscate(tx_payment.google_payment_token)} and order_id: {obfuscate(tx_payment.google_order_id)}')
 
 
-<<<<<<< HEAD
-def add_user_revocation(order_id: str, event_ts_ms: int, sql_conn: sqlite3.Connection):
-=======
 def add_user_revocation(order_id: str, revoke_unix_ts_ms: int, sql_conn: sqlite3.Connection):
->>>>>>> b0e8cc9a
     """Revoke a pro proof for an order id in the database."""
     assert len(order_id) > 0
     revocation = AddRevocationItem(
         payment_provider=base.PaymentProvider.GooglePlayStore,
         tx_id=order_id,
-<<<<<<< HEAD
-        revoke_event_ts_ms=event_ts_ms,
-=======
         revoke_unix_ts_ms=revoke_unix_ts_ms,
->>>>>>> b0e8cc9a
     )
 
     backend.add_revocation(sql_conn=sql_conn, revocation=revocation)
@@ -135,28 +121,18 @@
             3. Verify the purchase.
             4. Give the user access to the content. The user account associated with the purchase can be identified with the ExternalAccountIdentifiers object from the subscription resource if identifiers were set at purchase time using setObfuscatedAccountId and setObfuscatedProfileId.
             """
-<<<<<<< HEAD
             if tx_event.subscription_state == SubscriptionsV2SubscriptionStateType.SUBSCRIPTION_STATE_ACTIVE:
                 if tx_event.purchase_acknowledged == SubscriptionsV2SubscriptionAcknowledgementStateType.ACKNOWLEDGEMENT_STATE_ACKNOWLEDGED:
                     err.msg_list.append(f'Latest subscription state is already acknowledged')
                 else:
                     if tx_event.linked_purchase_token is not None:
                         # TODO: this kinda can fail, and if it does we need to log the error. The revoke + grant should also happen in a single sqlite3 transaction
-                        add_user_revocation(order_id=tx_payment.google_order_id, event_ts_ms=tx_event.event_ts_ms, sql_conn=sql_conn)
+                        add_user_revocation(order_id=tx_payment.google_order_id, revoke_unix_ts_ms=tx_event.event_ts_ms, sql_conn=sql_conn)
                         # err.msg_list.append(f'Failed to revoke linked purchase token {obfuscate(details.linked_purchase_token)} associated with new purchase token {obfuscate(purchase_token)}')
 
                     add_user_unredeemed_payment(tx_payment=tx_payment, tx_event=tx_event, sql_conn=sql_conn, err=err)
                     if not err.has():
                        platform_google_api.subscription_v1_acknowledge(purchase_token=tx_payment.google_payment_token, err=err) 
-=======
-            if tx.subscription_state == SubscriptionsV2SubscriptionStateType.SUBSCRIPTION_STATE_ACTIVE:
-                if tx.linked_purchase_token is not None:
-                    # TODO: this kinda can fail, and if it does we need to log the error. The revoke + grant should also happen in a single sqlite3 transaction
-                    add_user_revocation(tx.order_id, tx.event_ts_ms, sql_conn)
-                    # err.msg_list.append(f'Failed to revoke linked purchase token {obfuscate(details.linked_purchase_token)} associated with new purchase token {obfuscate(purchase_token)}')
-
-                add_user_unredeemed_payment(tx, sql_conn, err)
->>>>>>> b0e8cc9a
 
         case SubscriptionNotificationType.SUBSCRIPTION_ON_HOLD:
             if tx_event.subscription_state == SubscriptionsV2SubscriptionStateType.SUBSCRIPTION_STATE_ON_HOLD:
@@ -173,7 +149,7 @@
                 Now that the subscription is on hold, the user is no longer entitled to their subscription benefits, but their pro
                 proof is still valid for another approximately 3 months. In this case the proof will be revoked by the backend.
                 """
-                add_user_revocation(order_id=tx_payment.google_order_id, event_ts_ms=tx_event.event_ts_ms, sql_conn=sql_conn)
+                add_user_revocation(order_id=tx_payment.google_order_id, revoke_unix_ts_ms=tx_event.event_ts_ms, sql_conn=sql_conn)
 
         case SubscriptionNotificationType.SUBSCRIPTION_IN_GRACE_PERIOD:
             if tx_event.subscription_state == SubscriptionsV2SubscriptionStateType.SUBSCRIPTION_STATE_IN_GRACE_PERIOD:
@@ -205,21 +181,15 @@
             err.msg_list.append(f'Subscription notificationType {dump_enum_details(tx_event.notification)} is unsupported!')
 
         case SubscriptionNotificationType.SUBSCRIPTION_REVOKED:
-<<<<<<< HEAD
             if tx_event.subscription_state == SubscriptionsV2SubscriptionStateType.SUBSCRIPTION_STATE_EXPIRED:
-
-                add_user_revocation(order_id=tx_payment.google_order_id, event_ts_ms=tx_event.event_ts_ms, sql_conn=sql_conn)
+                add_user_revocation(order_id=tx_payment.google_order_id, revoke_unix_ts_ms=tx_event.event_ts_ms, sql_conn=sql_conn)
                 toggle_payment_auto_renew(tx_payment=tx_payment, auto_renewing=False, sql_conn=sql_conn, err=err)
-=======
-            if tx.subscription_state == SubscriptionsV2SubscriptionStateType.SUBSCRIPTION_STATE_EXPIRED:
-                add_user_revocation(tx.order_id, tx.event_ts_ms, sql_conn)
->>>>>>> b0e8cc9a
 
         case SubscriptionNotificationType.SUBSCRIPTION_EXPIRED:
             """The revocation function only actually revokes proofs that are not going to self-expire at the end of the UTC day, so
             for the vast majority of users this function wont make any changes to user entitlement."""
             if tx_event.subscription_state == SubscriptionsV2SubscriptionStateType.SUBSCRIPTION_STATE_ON_HOLD:
-                add_user_revocation(order_id=tx_payment.google_order_id, event_ts_ms=tx_event.event_ts_ms, sql_conn=sql_conn)
+                add_user_revocation(order_id=tx_payment.google_order_id, revoke_unix_ts_ms=tx_event.event_ts_ms, sql_conn=sql_conn)
 
         case SubscriptionNotificationType.SUBSCRIPTION_PRICE_CHANGE_UPDATED:
             # No entitlement change required
