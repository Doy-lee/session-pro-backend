'''
The base layer contains common utilities that is useful to other files in the project and should
have no dependency on any project files, only, native Python packages. Typically useful to share
functionality from the testing suite and the project but not limited to.
'''
import json
import time
import traceback
import sqlite3
import datetime
import typing
import enum
import dataclasses
from math import floor

import env

class PaymentProvider(enum.Enum):
    Nil             = 0
    GooglePlayStore = 1
    iOSAppStore     = 2

SECONDS_IN_DAY:      int       = 60 * 60 * 24
MILLISECONDS_IN_DAY: int       = 60 * 60 * 24 * 1000
MILLISECONDS_IN_MONTH: int     = MILLISECONDS_IN_DAY * 30
SECONDS_IN_MONTH: int          = SECONDS_IN_DAY * 30
MILLISECONDS_IN_YEAR: int      = MILLISECONDS_IN_DAY * 365
SECONDS_IN_YEAR: int           = SECONDS_IN_DAY * 365
DEV_BACKEND_MODE:    bool      = False
DEV_BACKEND_DETERMINISTIC_SKEY = bytes([0xCD] * 32)

@dataclasses.dataclass
class ErrorSink:
    '''
    Helper class to pass to functions that want to return error messages without unwinding the stack
    by using throwing exceptions.

    The typical pattern in that this construct is used is calling a sequence of functions that can
    error but have no dependency on each other. Errors are accumulated into the sink and checked at
    the end where it reports the error from the sink and returns a failure if there is one.

    See the parsing code in server.py for an example of where this is useful.
    '''
    msg_list: list[str] = dataclasses.field(default_factory=list)

    def has(self) -> bool:
        return len(self.msg_list) > 0

@dataclasses.dataclass
class SQLTransaction:
    conn:   sqlite3.Connection
    cursor: sqlite3.Cursor | None = None
    def __init__(self, conn: sqlite3.Connection):
        self.conn = conn

    def __enter__(self):
        self.cursor = self.conn.execute('BEGIN TRANSACTION')
        return self

    def __exit__(self,
                 exc_type: object | None,
                 exc_value: object | None,
                 traceback: traceback.TracebackException | None):
        if self.cursor:
            self.cursor.close()
        self.conn.commit() if exc_type is None else self.conn.rollback()
        return False

@dataclasses.dataclass
class TableStrings:
    name:     str = ''
    contents: list[list[str]] = dataclasses.field(default_factory=list)

def verify_payment_provider(payment_provider: PaymentProvider | int, err: ErrorSink):
    provider = PaymentProvider.Nil
    if isinstance(payment_provider, int):
        try:
            provider = PaymentProvider(payment_provider)
        except ValueError:
            err.msg_list.append('Unrecognised payment provider: {}'.format(payment_provider))
    else:
        provider = payment_provider

    if len(err.msg_list) == 0 and provider == PaymentProvider.Nil:
        err.msg_list.append('Nil payment provider is invalid, must be set to a provider')

def hex_to_bytes(hex: str, label: str, hex_len: int, err: ErrorSink) -> bytes:
    result = b''
    if len(hex) != hex_len:
        err.msg_list.append(f'{label} was not {hex_len} characters, was {len(hex)} characters')
    else:
        try:
            result = bytes.fromhex(hex)
        except Exception as e:
            err.msg_list.append(f'{label} was not valid hex: {e}')
    return result

def print_unicode_table(rows: list[list[str]]) -> None:
    # Calculate maximum width for each column
    col_widths = [max(len(row[i]) for row in rows) for i in range(len(rows[0]))]

    # Print top border
    line = '┌'
    for i, width in enumerate(col_widths):
        line += '─' * (width + 2)  # +2 for padding spaces
        if i < len(col_widths) - 1:
            line += '┬'
    line += '┐'
    print(line)

    # Print header (first row)
    header_row = '│'
    for i, field in enumerate(rows[0]):
        header_row += f' {field:<{col_widths[i]}} │'
    print(header_row)

    # Print separator between header and data
    separator = '├'
    for i, width in enumerate(col_widths):
        separator += '─' * (width + 2)
        if i < len(col_widths) - 1:
            separator += '┼'
    separator += '┤'
    print(separator)

    # Print data rows
    for row in rows[1:]:
        row_str = '│'
        for i, field in enumerate(row):
            row_str += f' {field:<{col_widths[i]}} │'
        print(row_str)

    # Print bottom border
    bottom = '└'
    for i, width in enumerate(col_widths):
        bottom += '─' * (width + 2)
        if i < len(col_widths) - 1:
            bottom += '┴'
    bottom += '┘'
    print(bottom)

def print_db_to_stdout(sql_conn: sqlite3.Connection) -> None:
    table_strings: list[TableStrings] = []
    with SQLTransaction(sql_conn) as tx:
        assert tx.cursor is not None
        _           = tx.cursor.execute('SELECT name FROM sqlite_master WHERE type="table";')
        tables      = typing.cast(list[tuple[str]], tx.cursor.fetchall())
        table_names = [table[0] for table in tables]
        for table_name in table_names:
            _                       = tx.cursor.execute(f'SELECT * FROM {table_name}')
            rows                    = tx.cursor.fetchall()
            column_names: list[str] = [description[0] for description in tx.cursor.description]

            table_str: TableStrings = TableStrings()
            table_str.name          = table_name
            table_str.contents      = [column_names]

            if rows:
                for row in rows:
                    content: list[str] = []
                    for index, value in enumerate(row):
                        col = column_names[index]
                        if value is None:
                            content.append(str(value))
                        elif isinstance(value, bytes):
                            content.append(value.hex())
                        elif col.endswith('unix_ts_ms'):
                            timestamp = int(value)
                            date_str  = datetime.datetime.fromtimestamp(timestamp/1000).strftime('%Y-%m-%d')
                            content.append(f'{timestamp} ({date_str})')
                        elif col.endswith('_s'):
                            seconds = int(value)
                            days    = seconds / SECONDS_IN_DAY
                            content.append(f'{seconds} ({days:.2f} days)')
                        elif col == 'payment_provider':
                            value_int = int(value)
                            if value_int == PaymentProvider.Nil.value:
                                content.append(f'Nil ({value_int})')
                            elif value_int == PaymentProvider.GooglePlayStore.value:
                                content.append(f'Google Play Store ({value_int})')
                            elif value_int == PaymentProvider.iOSAppStore.value:
                                content.append(f'iOS App Store ({value_int})')
                            else:
                                content.append(f'Unknown ({value_int})')
                        else:
                            content.append(str(value))
                    table_str.contents.append(content)
            table_strings.append(table_str)

    for it in table_strings:
        print(f'Table: {it.name}')
        print_unicode_table(it.contents)

def round_unix_ts_ms_to_next_day(unix_ts_ms: int) -> int:
    result: int = (unix_ts_ms + (MILLISECONDS_IN_DAY - 1)) // MILLISECONDS_IN_DAY * MILLISECONDS_IN_DAY
    return result

def round_unix_ts_ms_to_start_of_day(unix_ts_ms: int) -> int:
    result: int = unix_ts_ms // MILLISECONDS_IN_DAY * MILLISECONDS_IN_DAY
    return result

def format_bytes(size: int):
    units = [
        (1 << 40, 'TB'),
        (1 << 30, 'GB'),
        (1 << 20, 'MB'),
        (1 << 10, 'kB'),
        (1,       'B')
    ]
    for base, prefix in units:
        if size >= base:
            formatted_size = size / base
            return f'{formatted_size:.2f} {prefix}'
    return '0.00 B'

def format_seconds(duration_s: int):
    hours   = duration_s // 3600
    minutes = (duration_s % 3600) // 60
    seconds = duration_s % 60
    result = ''
    if hours > 0:
        result += f"{hours}h"
    if minutes > 0:
        result += "{}{}m".format(" " if len(result) > 0 else "", minutes)
    result += "{}{}s".format(" " if len(result) > 0 else "", seconds)
    return result

def get_now_ms():
    return time.time_ns() // 1_000_000

def obfuscate(val: str) -> str:
    """
    Obfuscate a string to contain a partial first and last chunk of the
    original string. If the string is less than 3 characters, the original
    string is retuned, otherwise the first and last 30% are returned.
    
    Args:
        val (str): String to obfuscate
    
    Returns:
        str: The obfuscated string
    """
    if len(val) < 3:
        return val
    n_ends = max(floor(len(val) * 0.3), 1)
    return f"{val[:n_ends]}…{val[-n_ends:]}"

def parse_enum_to_str(enum_value: enum.Enum) -> str:
    """
    Convert an IntEnum or StrEnum instance to its string name for logging.

    Args:
        enum_value: An instance of IntEnum or StrEnum

    Returns:
        The name of the enum member as a string
    """
    name = enum_value.name
    value = None
    if isinstance(enum_value, enum.IntEnum):
        value = enum_value.value

    return f'{name} ({value})' if value is not None else name

def _extract_keys_format_value(value):
    """
    Internal helper function to format dictionary values,
    it's better to define this outside the function.
    """
    if isinstance(value, dict):
        # Get all keys from the dictionary
        keys = []
        for k, v in value.items():
            if isinstance(v, dict):
                # If the value is a dict, recursively format it
                keys.append(f"{k}: {_extract_keys_format_value(v)}")
            else:
                keys.append(k)
        return "{" + ', '.join(keys) + "}"
    else:
        return str(value)

def extract_keys_recursive(d: dict[str, typing.Any]) -> str:
    """
    Recursively extract keys from a nested dictionary and format them.
    
    Args:
        d: Dictionary to extract keys from
    
    Returns:
        String representation of keys in the format:
        "{key1, key2: {subkey1, subkey2}, key3: {subkey: {subsubkey}}}"
    """
    try:
        result = []
        for key, value in d.items():
            if isinstance(value, dict):
                result.append(f"{key}: {_extract_keys_format_value(value)}")
            else:
                result.append(key)
        
        return ', '.join(result)
    except Exception as e:
        return "FAILED TO EXTRACT KEYS"

def safe_dump_dict_keys_or_data(d: dict[str, typing.Any] | None) -> str:
    """
    Safely dump a dictionary's information to a string for logging.

    If `env.SESH_PRO_BACKEND_UNSAFE_LOGGING` is True, the entire dict
    data will be dumped.
    Else a list of top-level keys will be dumped.
    """
    if d is None:
        return "None"
    
    if env.SESH_PRO_BACKEND_UNSAFE_LOGGING:
        return json.dumps(d)
<<<<<<< HEAD
    
    return "dictionary w/ keys: {" + extract_keys_recursive(d) + "}"
=======
    else:
        return 'dictionary w/ keys: ' + ', '.join(d.keys())
>>>>>>> da9d1855

def safe_dump_arbitrary_value_or_type(v) -> str:
    """
    Safely dump a value and its type to a string for logging.

    If `env.SESH_PRO_BACKEND_UNSAFE_LOGGING` is True, the value
    and type will be dumped.
    Else just the type will be dumped.

    Args:
        v: Value to dump.

    Returns:
        String of value info in the format if unsafe logging:
        "(type) value"
        Else:
        "type"
    """
    t = type(v)
    if env.SESH_PRO_BACKEND_UNSAFE_LOGGING:
        return f'({t}) {v}'
    else:
        return str(t)


def safe_get_dict_value_type(d: dict[str, typing.Any], key: str) -> str:
    v = d.get(key)
    return safe_dump_arbitrary_value_or_type(v)

# NOTE: Restricted type-set, JSON obviously supports much more than this, but
# our use-case only needs a small subset of it as of current so KISS.
JSONPrimitive: typing.TypeAlias = str | int | float | bool | None
JSONValue: typing.TypeAlias = JSONPrimitive | dict[str, 'JSONValue'] | list['JSONValue']
JSONObject: typing.TypeAlias = dict[str, JSONValue]
JSONArray: typing.TypeAlias = list[JSONValue]

def json_dict_require_str(d: JSONObject, key: str, err: ErrorSink) -> str:
    result = ''
    if key in d:
        if isinstance(d[key], str):
            result = typing.cast(str, d[key])
        else:
            err.msg_list.append(f'Key "{key}" value was not a string: "{safe_get_dict_value_type(d, key)}"')
    else:
        err.msg_list.append(f'Required key "{key}" is missing from: {safe_dump_dict_keys_or_data(d)}')
    return result

def json_dict_require_int(d: JSONObject, key: str, err: ErrorSink) -> int:
    result = 0
    if key in d:
        if isinstance(d[key], int):
            result = typing.cast(int, d[key])
        else:
            err.msg_list.append(f'Key "{key}" value was not an integer: "{safe_get_dict_value_type(d, key)}"')
    else:
        err.msg_list.append(f'Required key "{key}" is missing from: {safe_dump_dict_keys_or_data(d)}')
    return result

def json_dict_require_bool(d: JSONObject, key: str, err: ErrorSink) -> bool:
    result = False
    if key in d:
        if isinstance(d[key], bool):
            result = typing.cast(bool, d[key])
        else:
            err.msg_list.append(f'Key "{key}" value was not a bool: "{safe_get_dict_value_type(d, key)}"')
    else:
        err.msg_list.append(f'Required key "{key}" is missing from: {safe_dump_dict_keys_or_data(d)}')
    return result

def json_dict_require_array(d: JSONObject, key: str, err: ErrorSink) -> JSONArray:
    result: list[JSONValue] = []
    if key in d:
        if isinstance(d[key], list):
            result = typing.cast(list[JSONValue], d[key])
        else:
            err.msg_list.append(f'Key "{key}" value was not an array: "{safe_get_dict_value_type(d, key)}"')
    else:
        err.msg_list.append(f'Required key "{key}" is missing from: {safe_dump_dict_keys_or_data(d)}')
    return result

def json_dict_require_obj(d: dict[str, JSONValue], key: str, err: ErrorSink) -> JSONObject:
    result: dict[str, JSONValue] = {}
    if key in d:
        if isinstance(d[key], dict):
            result = typing.cast(dict[str, JSONValue], d[key])
        else:
            err.msg_list.append(f'Key "{key}" value was not an object: "{safe_get_dict_value_type(d, key)}"')
    else:
        err.msg_list.append(f'Required key "{key}" is missing from: {safe_dump_dict_keys_or_data(d)}')
    return result

def json_dict_require_str_coerce_to_int(d: JSONObject, key: str, err: ErrorSink) -> int:
    result_str = json_dict_require_str(d, key, err)
    result = 0
    try:
        result = int(result_str)
    except Exception as e:
        err.msg_list.append(f'Unable to parse {key} type to an int: {e}')
    return result

def json_dict_require_str_coerce_to_enum(d: JSONObject, key: str, my_enum: typing.Type[enum.StrEnum], err: ErrorSink):
    result_str = json_dict_require_str(d, key, err)
    result = my_enum._value2member_map_.get(result_str)
    if result is None:
        err.msg_list.append(f'Unable to parse {key} type to an enum')
    return result

def json_dict_require_int_coerce_to_enum(d: JSONObject, key: str, my_enum: typing.Type[enum.IntEnum], err: ErrorSink):
    result = None
    result_int = None
    if key in d:
        if isinstance(d[key], int):
            result_int = typing.cast(int, d[key])
        else:
            err.msg_list.append(f'Key "{key}" value was not an integer: "{safe_get_dict_value_type(d, key)}"')
    else:
        err.msg_list.append(f'Required key "{key}" is missing from: {safe_dump_dict_keys_or_data(d)}')

    if result_int is not None:
        result = my_enum._value2member_map_.get(result_int)

    if result is None:
        err.msg_list.append(f'Unable to parse {key} type to an enum')

    return result

def json_dict_optional_bool(d: JSONObject, key: str, default: bool, err: ErrorSink) -> bool:
    result = default
    if key in d:
        if isinstance(d[key], bool):
            result = typing.cast(bool, d[key])
        else:
            err.msg_list.append(f'Key "{key}" value was not a bool: "{safe_get_dict_value_type(d, key)}"')
    return result

def json_dict_optional_str(d: JSONObject, key: str, err: ErrorSink) -> str | None:
    result = None
    if key in d:
        if isinstance(d[key], str):
            result = typing.cast(str, d[key])
        else:
            err.msg_list.append(f'Key "{key}" value was not a string: "{safe_get_dict_value_type(d, key)}"')
    return result

def json_dict_optional_obj(d: JSONObject, key: str, err: ErrorSink) -> JSONObject | None:
    result: dict[str, JSONValue] | None = None
    if key in d:
        if isinstance(d[key], dict):
            result = typing.cast(dict[str, JSONValue], d[key])
        else:
            err.msg_list.append(f'Key "{key}" value was not an object: "{safe_get_dict_value_type(d, key)}"')
    return result

def validate_string_list(items: list[JSONValue]) -> typing.TypeGuard[list[str]]:
    return all(isinstance(item, str) for item in items)

def handle_not_implemented(name: str, err: ErrorSink):
    err.msg_list.append(f"'{name}' is not implemented!")
<|MERGE_RESOLUTION|>--- conflicted
+++ resolved
@@ -316,13 +316,8 @@
     
     if env.SESH_PRO_BACKEND_UNSAFE_LOGGING:
         return json.dumps(d)
-<<<<<<< HEAD
-    
+
     return "dictionary w/ keys: {" + extract_keys_recursive(d) + "}"
-=======
-    else:
-        return 'dictionary w/ keys: ' + ', '.join(d.keys())
->>>>>>> da9d1855
 
 def safe_dump_arbitrary_value_or_type(v) -> str:
     """
