--- conflicted
+++ resolved
@@ -1204,14 +1204,8 @@
 
         add_unredeemed_payment(sql_conn=sql_conn,
                                payment_tx=internal_payment_tx,
-<<<<<<< HEAD
                                plan=ProPlanType.OneMonth,
                                expiry_unix_ts_ms=redeemed_unix_ts_ms + ((base.SECONDS_IN_DAY * 30) * 1000),
-=======
-                               subscription_duration_s=base.SECONDS_IN_DAY * 30,
-                               expiry_unix_ts_ms=expiry_unix_ts_ms,
-                               grace_unix_ts_ms=grace_unix_ts_ms,
->>>>>>> da9d1855
                                err=err)
 
     # Verify some of the request parameters
